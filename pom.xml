--- conflicted
+++ resolved
@@ -7,11 +7,7 @@
 
     <groupId>com.scivicslab</groupId>
     <artifactId>POJO-actor</artifactId>
-<<<<<<< HEAD
-    <version>1.1.0</version>
-=======
     <version>2.6.0</version>
->>>>>>> d419f7ed
     <packaging>jar</packaging>
 
     <name>POJO-actor</name>
@@ -147,8 +143,6 @@
 
             <plugin>
                 <groupId>org.apache.maven.plugins</groupId>
-<<<<<<< HEAD
-=======
                 <artifactId>maven-javadoc-plugin</artifactId>
                 <version>3.6.3</version>
                 <executions>
@@ -165,18 +159,12 @@
             <!-- Clean up old Javadoc in docs/ -->
             <plugin>
                 <groupId>org.apache.maven.plugins</groupId>
->>>>>>> d419f7ed
                 <artifactId>maven-clean-plugin</artifactId>
                 <version>3.3.2</version>
                 <executions>
                     <execution>
-<<<<<<< HEAD
-                        <id>clean-docs</id>
-                        <phase>clean</phase>
-=======
                         <id>clean-docs-directory</id>
                         <phase>pre-site</phase>
->>>>>>> d419f7ed
                         <goals>
                             <goal>clean</goal>
                         </goals>
@@ -184,38 +172,13 @@
                             <filesets>
                                 <fileset>
                                     <directory>${project.basedir}/docs</directory>
-<<<<<<< HEAD
-                                    <includes>
-                                        <include>**/*</include>
-                                    </includes>
-=======
->>>>>>> d419f7ed
                                 </fileset>
                             </filesets>
                         </configuration>
                     </execution>
                 </executions>
             </plugin>
-<<<<<<< HEAD
-
-            <plugin>
-                <groupId>org.apache.maven.plugins</groupId>
-                <artifactId>maven-javadoc-plugin</artifactId>
-                <version>3.6.3</version>
-                <executions>
-                    <execution>
-                        <id>generate-javadoc</id>
-                        <goals>
-                            <goal>javadoc</goal>
-                        </goals>
-                        <phase>prepare-package</phase>
-                    </execution>
-                </executions>
-            </plugin>
-
-=======
             
->>>>>>> d419f7ed
             <!-- Copy the generated javadoc to the docs/ directory -->
             <plugin>
                 <groupId>org.apache.maven.plugins</groupId>
@@ -240,10 +203,7 @@
                     </execution>
                 </executions>
             </plugin>
-<<<<<<< HEAD
-=======
             
->>>>>>> d419f7ed
 
         </plugins>
     </build>
