/*
 * Copyright 2025 devteam@scivics-lab.com
 *
 * Licensed under the Apache License, Version 2.0 (the "License");
 * you may not use this file except in compliance with the License.
 * You may obtain a copy of the License at
 *
 *     http://www.apache.org/licenses/LICENSE-2.0
 *
 * Unless required by applicable law or agreed to in writing,
 * software distributed under the License is distributed on an
 * "AS IS" BASIS, WITHOUT WARRANTIES OR CONDITIONS OF ANY KIND,
 * either express or implied.  See the License for the
 * specific language governing permissions and limitations
 * under the License.
 */
package com.scivicslab.pojoactor;

import java.util.concurrent.CompletableFuture;
import java.util.concurrent.ConcurrentSkipListSet;
import java.util.concurrent.ExecutionException;
import java.util.concurrent.ExecutorService;
import java.util.concurrent.Executors;
import java.util.concurrent.ThreadFactory;
import java.util.concurrent.TimeUnit;
import java.util.concurrent.BlockingQueue;
import java.util.concurrent.LinkedBlockingQueue;
import java.util.concurrent.atomic.AtomicBoolean;
import java.util.function.Consumer;
import java.util.function.Function;
import java.util.logging.Level;
import java.util.logging.Logger;



/**
 * A reference to an actor that provides messaging capabilities and lifecycle management.
 * This class implements the actor model pattern, allowing asynchronous message passing
 * between actors using tell() and ask() methods.
 *
 * @param <T> the type of the actor's underlying object
 * @author devteam@scivics-lab.com
 * @since 1.0.0
 */
public class ActorRef<T> implements AutoCloseable {

    /** A logger for the ActorRef.
     * In order to be able to change the name of the logger later,
     * it is not made static here.
     */
    private Logger logger = Logger.getLogger(ActorSystem.class.getName());

    protected final String actorName;

    protected volatile T object;

    protected ActorSystem actorSystem = null;

    // Custom message queue management
    private final BlockingQueue<Runnable> messageQueue = new LinkedBlockingQueue<>();
    private final AtomicBoolean running = new AtomicBoolean(true);
    private final Thread actorThread;

    ConcurrentSkipListSet<String> NamesOfChildren = new ConcurrentSkipListSet<>();
    String parentName;


    /**
     * Constructs an ActorRef with the specified name and object.
     * 
     * @param actorName the unique name for this actor
     * @param object the object that will handle messages for this actor
     */
    public ActorRef(String actorName, T object) {
        this.actorName = actorName;
        this.object = object;
        this.actorThread = startMessageLoop();
    }

    
    /**
     * Constructs an ActorRef with the specified name, object, and actor system.
     * 
     * @param actorName the unique name for this actor
     * @param object the object that will handle messages for this actor
     * @param actorSystem the actor system this actor belongs to
     */
    public ActorRef(String actorName, T object, ActorSystem actorSystem) {
        this.actorName = actorName;
        this.object = object;
        this.actorSystem = actorSystem;
        this.actorThread = startMessageLoop();
    }


    /**
     * Creates a child actor under this actor's supervision.
     * 
     * @param <K> the type of the child actor's object
     * @param actorName the unique name for the child actor
     * @param object the object for the child actor
     * @return a reference to the created child actor
     */
    public  <K> ActorRef<K> createChild(String actorName, K object) {
        ActorRef<K> child = this.actorSystem.actorOf(actorName, object);
        child.setParentName(this.actorName);
        this.NamesOfChildren.add(actorName);

        return child;
    }


    /**
     * Returns the names of all child actors supervised by this actor.
     * 
     * @return a set containing the names of child actors
     */
    public ConcurrentSkipListSet<String> getNamesOfChildren() {
        return this.NamesOfChildren;
    }

    /**
     * Returns the name of this actor's parent, if any.
     * 
     * @return the parent actor's name, or null if this actor has no parent
     */
    public String getParentName() {
        return this.parentName;
    }

    /**
     * Checks if this actor is still alive and able to process messages.
     * 
     * @return true if the actor is alive, false otherwise
     */
    public boolean isAlive() {
        return running.get() && this.object != null && actorThread != null && actorThread.isAlive();
    }

    
    /**
     * Sets the parent name for this actor.
     * 
     * @param parentName the name of the parent actor
     */
    public void setParentName(String parentName) {
        this.parentName = parentName;
    }


    /**
     * Returns the actor system this actor belongs to.
     * 
     * @return the actor system instance
     */
    public ActorSystem system() {
        return this.actorSystem;
    }

    /**
     * Returns the name of this actor.
     * 
     * @return the actor's unique name
     */
    public String getName() {
        return this.actorName;
    }


    /**
     * Initializes the logger with the specified name.
     * 
     * @param loggerName the name for the logger
     */
    public void initLogger(String loggerName) {
        logger = Logger.getLogger(loggerName);
    }


    /**
     * Sends a message to the actor defined by this reference.
     *
     * The specified action is executed on the actor's object asynchronously in actor's thread context.
     * This method does not wait for completion of the action, it returns immediately.
     * Messages are processed in the order they are received (FIFO).
     *
     * @param action action to be executed on actor's object.
     * @return CompletableFuture that completes when the action finishes execution.
     *
     * <p><b>Usage Example:</b></p>
     * <pre>{@code
     * // Create an actor
     * ActorRef<Counter> counter = system.actorOf("counter", new Counter());
     *
     * // Send a message to increment the counter
     * CompletableFuture<Void> future = counter.tell(c -> c.increment());
     *
     * // Send multiple messages (processed in order)
     * counter.tell(c -> c.increment());
     * counter.tell(c -> c.increment());
     * counter.tell(c -> System.out.println("Counter value: " + c.getValue()));
     *
     * // Wait for completion if needed
     * future.get(); // Blocks until the action completes
     * }</pre>
     */
    public CompletableFuture<Void> tell(Consumer<T> action) {
        CompletableFuture<Void> future = new CompletableFuture<>();
        T target = this.object;

        // Add message to the queue
        messageQueue.offer(() -> {
            try {
                action.accept(target);
                future.complete(null);
            } catch (Exception e) {
                future.completeExceptionally(e);
            }
        });

        return future;
    }

    /**
<<<<<<< HEAD
     * Sends a message to the actor, bypassing the mailbox and executing immediately.
     * Unlike tell(), which queues messages in the actor's single-threaded executor,
     * tellNow() executes the action immediately on a separate virtual thread, allowing it to
     * run concurrently with queued messages.
     *
     * This method is useful when:
     * - An urgent task needs to skip the queue
     * - Concurrent execution with queued messages is desired
     *
     * @param action the action to execute on this actor's object
     * @return a CompletableFuture that completes when the action finishes
     */
    public CompletableFuture<Void> tellNow(Consumer<T> action) {
        T target = this.object;
        CompletableFuture<Void> future = new CompletableFuture<>();
        Thread.startVirtualThread(() -> {
            try {
                action.accept(target);
                future.complete(null);
            } catch (Throwable t) {
                future.completeExceptionally(t);
            }
        });
        return future;
    }

=======
     * Sends a message to the actor for immediate execution, bypassing the normal message queue.
     *
     * The specified action is executed immediately on a new virtual thread, without waiting
     * for previously queued messages to complete. This allows for urgent/priority messages
     * that need to be processed right away.
     *
     * Note: This method executes concurrently with regular tell() messages, so proper
     * synchronization should be considered if the actor's state could be accessed simultaneously.
     *
     * @param action action to be executed on actor's object immediately.
     * @return CompletableFuture that completes when the immediate action finishes.
     *
     * <p><b>Usage Example:</b></p>
     * <pre>{@code
     * // Create an actor and queue some regular messages
     * ActorRef<Counter> counter = system.actorOf("counter", new Counter());
     * counter.tell(c -> { Thread.sleep(1000); c.increment(); }); // Long running task
     * counter.tell(c -> c.increment()); // Queued after long task
     *
     * // Send urgent message that executes immediately (concurrently)
     * CompletableFuture<Void> urgent = counter.tellNow(c -> {
     *     System.out.println("Emergency: Current value = " + c.getValue());
     * });
     *
     * // The urgent message executes immediately, even while long task is running
     * urgent.get(); // Completes quickly
     *
     * // Use case: Emergency shutdown, logging, monitoring
     * counter.tellNow(c -> logger.warning("Actor overloaded!"));
     * }</pre>
     */
    public CompletableFuture<Void> tellNow(Consumer<T> action) {
        T target = this.object;
        return CompletableFuture.runAsync(() -> action.accept(target),
                                        Executors.newVirtualThreadPerTaskExecutor());
    }
>>>>>>> d419f7ed

    /**
     * Sends a message to actor and returns a CompletableFuture to be completed with the response value.
     *
     * Performs the specified call on the actor's object asynchronously. The call is executed in this actor's
     * thread context, and the future is completed with the result value. Messages are processed in order (FIFO),
     * so this ask() will wait for previously sent tell() messages to complete first.
     *
     * This method returns a CompletableFuture, which is completed with a result once the actor's call completes.
     * If an exception occurs during the actor's call, the exception is passed to the CompletableFuture.
     *
     * @param <R> actor call response class
     * @param action action to be executed on actor's object, return value will be the response
     * @return CompletableFuture to be completed with the actor's call result
     *
     * <p><b>Usage Example:</b></p>
     * <pre>{@code
     * // Create an actor
     * ActorRef<Counter> counter = system.actorOf("counter", new Counter());
     *
     * // Send some tell messages first
     * counter.tell(c -> c.increment());
     * counter.tell(c -> c.increment());
     *
     * // Ask for the current value (waits for above messages to complete first)
     * CompletableFuture<Integer> valueFuture = counter.ask(c -> c.getValue());
     * Integer currentValue = valueFuture.get(); // Should be 2
     *
     * // Ask for computed result
     * CompletableFuture<String> statusFuture = counter.ask(c -> {
     *     return "Counter value is: " + c.getValue();
     * });
     * String status = statusFuture.get();
     *
     * // Chain multiple operations
     * counter.ask(c -> c.getValue())
     *        .thenAccept(value -> System.out.println("Current: " + value));
     * }</pre>
     */
    public <R> CompletableFuture<R> ask(Function<T, R> action) {
        CompletableFuture<R> future = new CompletableFuture<>();
        T target = this.object;

        // Add message to the queue
        messageQueue.offer(() -> {
            try {
                R result = action.apply(target);
                future.complete(result);
            } catch (Exception e) {
                future.completeExceptionally(e);
            }
        });

        return future;
    }

    /**
     * Sends a message to the actor and returns a response, bypassing the mailbox and executing immediately.
     * Unlike ask(), which queues messages in the actor's message queue,
     * askNow() executes the function immediately on a separate virtual thread, allowing it to
     * run concurrently with queued messages.
     *
     * This method is useful when:
     * - You need to query the actor's state immediately without waiting for queued messages
     * - Concurrent execution with queued messages is desired
     *
     * @param <R> the type of the response
     * @param action the function to execute on this actor's object
     * @return a CompletableFuture that completes with the function's result
     */
    public <R> CompletableFuture<R> askNow(Function<T, R> action) {
        T target = this.object;
        return CompletableFuture.supplyAsync(() -> action.apply(target),
                                            Executors.newVirtualThreadPerTaskExecutor());
    }


    /**
     * Sends a message to the actor and returns a response, bypassing the mailbox and executing immediately.
     * Unlike ask(), which queues messages in the actor's single-threaded executor,
     * askNow() executes the function immediately on a separate virtual thread, allowing it to
     * run concurrently with queued messages.
     *
     * This method is useful when:
     * - You need to query the actor's state immediately without waiting for queued messages
     * - Concurrent execution with queued messages is desired
     *
     * @param <R> the type of the response
     * @param action the function to execute on this actor's object
     * @return a CompletableFuture that completes with the function's result
     */
    public <R> CompletableFuture<R> askNow(Function<T, R> action) {
        T target = this.object;
        CompletableFuture<R> future = new CompletableFuture<>();
        Thread.startVirtualThread(() -> {
            try {
                R result = action.apply(target);
                future.complete(result);
            } catch (Throwable t) {
                future.completeExceptionally(t);
            }
        });
        return future;
    }


    /**
     * Sends a message to this actor using a specific executor service.
     * The action is executed asynchronously on the provided executor service,
     * and the result is processed in this actor's thread context.
     *
     * @param action the action to execute on this actor's object
     * @param ws the executor service to use for executing the action
     * @return a CompletableFuture that completes when the action is processed
     */
    public CompletableFuture<Void> tell(Consumer<T> action, ExecutorService ws) {
        T target = this.object;

        // If using ControllableWorkStealingPool, register the job with actor name
        if (ws instanceof ControllableWorkStealingPool) {
            ControllableWorkStealingPool pool = (ControllableWorkStealingPool) ws;
            CompletableFuture<Void> future = new CompletableFuture<>();

            pool.submitForActor(this.actorName, () -> {
                try {
                    action.accept(target);
                    future.complete(null);
                } catch (Exception e) {
                    future.completeExceptionally(e);
                }
            });

            return future;
        } else {
            // Original implementation for other ExecutorServices
            CompletableFuture<Void> task = CompletableFuture.runAsync(() -> action.accept(target), ws);
            return CompletableFuture.runAsync(() -> {
                try {
                    task.get();
                } catch (InterruptedException | ExecutionException e) {
                    logger.log(Level.WARNING, "Exception occurred while waiting for the result of the tell method.", e);
                }
            }, Executors.newVirtualThreadPerTaskExecutor());
        }
    }

    /**
     * Sends a message to this actor and returns a response using a specific executor service.
     * The action is executed asynchronously on the provided executor service,
     * and the result is processed in this actor's thread context.
     *
     * @param <R> the type of the response
     * @param action the function to execute on this actor's object
     * @param ws the executor service to use for executing the action
     * @return a CompletableFuture containing the response from the action
     */
    public <R> CompletableFuture<R> ask(Function<T, R> action, ExecutorService ws) {
        T target = this.object;

        // If using ControllableWorkStealingPool, register the job with actor name
        if (ws instanceof ControllableWorkStealingPool) {
            ControllableWorkStealingPool pool = (ControllableWorkStealingPool) ws;
            CompletableFuture<R> future = new CompletableFuture<>();

            pool.submitForActor(this.actorName, () -> {
                try {
                    R result = action.apply(target);
                    future.complete(result);
                } catch (Exception e) {
                    future.completeExceptionally(e);
                }
            });

            return future;
        } else {
            // Original implementation for other ExecutorServices
            CompletableFuture<R> task = CompletableFuture.supplyAsync(() -> {
                return action.apply(target);
            }, ws);

            return CompletableFuture.supplyAsync(() -> {
                R result = null;
                try {
                    result = task.get();
                } catch (InterruptedException | ExecutionException e) {
                    logger.log(Level.WARNING, "Exception occurred while waiting for the result of the ask method.", e);
                }
                return result;
            }, Executors.newVirtualThreadPerTaskExecutor());
        }
    }
    

    /**
     * Destroys the actor and cleans up its resources.
     * Pending messages will be cancelled and the actor will be removed from its system.
     * This method implements the AutoCloseable interface for resource management.
     */
    @Override
    public void close() {
        // Stop the message processing loop
        running.set(false);

        // Interrupt the actor thread to wake it up from blocking queue operations
        if (actorThread != null) {
            actorThread.interrupt();
            try {
                actorThread.join(5000); // Wait up to 5 seconds for the thread to finish
            } catch (InterruptedException e) {
                logger.log(Level.WARNING, "InterruptedException occurred while waiting for actor thread to terminate.", e);
                Thread.currentThread().interrupt();
            }
        }

        // Clear any remaining messages
        messageQueue.clear();

        this.object = null;

        if (this.system() != null && system().hasActor(this.actorName)) {
            system().removeActor(this.actorName);
        }
    }

    /**
     * Starts the message processing loop in a virtual thread.
     *
     * @return the started thread
     */
    private Thread startMessageLoop() {
        Thread thread = Thread.ofVirtual().start(() -> {
            while (running.get()) {
                try {
                    Runnable message = messageQueue.take(); // Block until message arrives
                    message.run();
                } catch (InterruptedException e) {
                    // Thread was interrupted, likely shutting down
                    Thread.currentThread().interrupt();
                    break;
                } catch (Exception e) {
                    logger.log(Level.WARNING, "Exception occurred while processing message in actor: " + actorName, e);
                }
            }
        });
        return thread;
    }

    /**
     * Clears all pending messages from this actor's message queue and WorkStealingPool.
     *
     * This method removes all messages that are currently waiting to be processed
     * by this actor, without affecting other actors in the system.
     * The currently running message will complete normally.
     * Only affects messages sent via tell() and ask() - tellNow() messages are not queued.
     *
     * When using ActorSystem's WorkStealingPool (ControllableWorkStealingPool),
     * this method will also cancel CPU-bound jobs that are waiting in the pool's queue.
     * Jobs that are already executing will continue to completion.
     *
     * @return the total number of messages and jobs that were cleared
     *
     * <p><b>Usage Example:</b></p>
     * <pre>{@code
     * // Create an actor and send multiple messages
     * ActorRef<Counter> counter = system.actorOf("counter", new Counter());
     *
     * // Queue several messages
     * counter.tell(c -> { Thread.sleep(1000); c.increment(); }); // Long running (starts immediately)
     * counter.tell(c -> c.increment()); // Queued
     * counter.tell(c -> c.increment()); // Queued
     * counter.ask(c -> c.getValue());   // Queued
     *
     * // Queue CPU-bound jobs
     * for (int i = 0; i < 100; i++) {
     *     counter.tell(c -> c.heavyComputation(), system.getWorkStealingPool());
     * }
     *
     * // Clear all pending messages and jobs
     * int cleared = counter.clearPendingMessages();
     * System.out.println("Cleared " + cleared + " messages and jobs");
     * // Clears both message queue and WorkStealingPool jobs
     *
     * // Use cases:
     * // 1. Cancel batch operations
     * // 2. Reset actor state handling
     * // 3. Emergency stop of pending work
     * // 4. Load balancing (redirect work to other actors)
     *
     * // tellNow() is not affected by clearing
     * counter.tellNow(c -> System.out.println("This executes immediately"));
     * }</pre>
     */
    public int clearPendingMessages() {
        // Clear message queue
        int clearedFromQueue = messageQueue.size();
        messageQueue.clear();

        // Cancel WorkStealingPool jobs if using ControllableWorkStealingPool
        int clearedFromPool = 0;
        if (this.actorSystem != null) {
            ExecutorService pool = this.actorSystem.getWorkStealingPool();
            if (pool instanceof ControllableWorkStealingPool) {
                ControllableWorkStealingPool controllablePool = (ControllableWorkStealingPool) pool;
                clearedFromPool = controllablePool.cancelJobsForActor(this.actorName);
            }
        }

        int total = clearedFromQueue + clearedFromPool;
        logger.log(Level.INFO, "Cleared " + total + " pending messages from actor: " + actorName +
                   " (queue: " + clearedFromQueue + ", pool: " + clearedFromPool + ")");
        return total;
    }

}<|MERGE_RESOLUTION|>--- conflicted
+++ resolved
@@ -222,34 +222,6 @@
     }
 
     /**
-<<<<<<< HEAD
-     * Sends a message to the actor, bypassing the mailbox and executing immediately.
-     * Unlike tell(), which queues messages in the actor's single-threaded executor,
-     * tellNow() executes the action immediately on a separate virtual thread, allowing it to
-     * run concurrently with queued messages.
-     *
-     * This method is useful when:
-     * - An urgent task needs to skip the queue
-     * - Concurrent execution with queued messages is desired
-     *
-     * @param action the action to execute on this actor's object
-     * @return a CompletableFuture that completes when the action finishes
-     */
-    public CompletableFuture<Void> tellNow(Consumer<T> action) {
-        T target = this.object;
-        CompletableFuture<Void> future = new CompletableFuture<>();
-        Thread.startVirtualThread(() -> {
-            try {
-                action.accept(target);
-                future.complete(null);
-            } catch (Throwable t) {
-                future.completeExceptionally(t);
-            }
-        });
-        return future;
-    }
-
-=======
      * Sends a message to the actor for immediate execution, bypassing the normal message queue.
      *
      * The specified action is executed immediately on a new virtual thread, without waiting
@@ -286,7 +258,6 @@
         return CompletableFuture.runAsync(() -> action.accept(target),
                                         Executors.newVirtualThreadPerTaskExecutor());
     }
->>>>>>> d419f7ed
 
     /**
      * Sends a message to actor and returns a CompletableFuture to be completed with the response value.
@@ -361,35 +332,6 @@
         T target = this.object;
         return CompletableFuture.supplyAsync(() -> action.apply(target),
                                             Executors.newVirtualThreadPerTaskExecutor());
-    }
-
-
-    /**
-     * Sends a message to the actor and returns a response, bypassing the mailbox and executing immediately.
-     * Unlike ask(), which queues messages in the actor's single-threaded executor,
-     * askNow() executes the function immediately on a separate virtual thread, allowing it to
-     * run concurrently with queued messages.
-     *
-     * This method is useful when:
-     * - You need to query the actor's state immediately without waiting for queued messages
-     * - Concurrent execution with queued messages is desired
-     *
-     * @param <R> the type of the response
-     * @param action the function to execute on this actor's object
-     * @return a CompletableFuture that completes with the function's result
-     */
-    public <R> CompletableFuture<R> askNow(Function<T, R> action) {
-        T target = this.object;
-        CompletableFuture<R> future = new CompletableFuture<>();
-        Thread.startVirtualThread(() -> {
-            try {
-                R result = action.apply(target);
-                future.complete(result);
-            } catch (Throwable t) {
-                future.completeExceptionally(t);
-            }
-        });
-        return future;
     }
 
 
